--- conflicted
+++ resolved
@@ -25,10 +25,6 @@
 #include <asm/tlb.h>
 #include <asm/mach/map.h>
 
-<<<<<<< HEAD
-#include <plat/serial.h>
-=======
->>>>>>> 3d82cbbb
 #include <plat-omap/dma-omap.h>
 
 #include "../plat-omap/sram.h"
@@ -46,10 +42,7 @@
 #include "clock44xx.h"
 #include "omap-pm.h"
 #include "sdrc.h"
-<<<<<<< HEAD
-=======
 #include "serial.h"
->>>>>>> 3d82cbbb
 
 /*
  * The machine specific code may provide the extra mapping besides the
