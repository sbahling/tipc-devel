--- conflicted
+++ resolved
@@ -270,11 +270,7 @@
 
 	ei = container_of(inode, struct socket_alloc, vfs_inode);
 	wq = rcu_dereference_protected(ei->socket.wq, 1);
-<<<<<<< HEAD
-	call_rcu(&wq->rcu, wq_free_rcu);
-=======
 	kfree_rcu(wq, rcu);
->>>>>>> d762f438
 	kmem_cache_free(sock_inode_cachep, ei);
 }
 
@@ -2753,15 +2749,6 @@
 		return -EFAULT;
 
 	if (convert_in) {
-<<<<<<< HEAD
-		/* We expect there to be holes between fs.m_u and
-		 * fs.ring_cookie and at the end of fs, but nowhere else.
-		 */
-		BUILD_BUG_ON(offsetof(struct compat_ethtool_rxnfc, fs.m_u) +
-			     sizeof(compat_rxnfc->fs.m_u) !=
-			     offsetof(struct ethtool_rxnfc, fs.m_u) +
-			     sizeof(rxnfc->fs.m_u));
-=======
 		/* We expect there to be holes between fs.m_ext and
 		 * fs.ring_cookie and at the end of fs, but nowhere else.
 		 */
@@ -2769,7 +2756,6 @@
 			     sizeof(compat_rxnfc->fs.m_ext) !=
 			     offsetof(struct ethtool_rxnfc, fs.m_ext) +
 			     sizeof(rxnfc->fs.m_ext));
->>>>>>> d762f438
 		BUILD_BUG_ON(
 			offsetof(struct compat_ethtool_rxnfc, fs.location) -
 			offsetof(struct compat_ethtool_rxnfc, fs.ring_cookie) !=
@@ -2777,11 +2763,7 @@
 			offsetof(struct ethtool_rxnfc, fs.ring_cookie));
 
 		if (copy_in_user(rxnfc, compat_rxnfc,
-<<<<<<< HEAD
-				 (void *)(&rxnfc->fs.m_u + 1) -
-=======
 				 (void *)(&rxnfc->fs.m_ext + 1) -
->>>>>>> d762f438
 				 (void *)rxnfc) ||
 		    copy_in_user(&rxnfc->fs.ring_cookie,
 				 &compat_rxnfc->fs.ring_cookie,
@@ -2798,11 +2780,7 @@
 
 	if (convert_out) {
 		if (copy_in_user(compat_rxnfc, rxnfc,
-<<<<<<< HEAD
-				 (const void *)(&rxnfc->fs.m_u + 1) -
-=======
 				 (const void *)(&rxnfc->fs.m_ext + 1) -
->>>>>>> d762f438
 				 (const void *)rxnfc) ||
 		    copy_in_user(&compat_rxnfc->fs.ring_cookie,
 				 &rxnfc->fs.ring_cookie,
